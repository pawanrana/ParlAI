# Copyright (c) 2017-present, Facebook, Inc.
# All rights reserved.
# This source code is licensed under the BSD-style license found in the
# LICENSE file in the root directory of this source tree. An additional grant
# of patent rights can be found in the PATENTS file in the same directory.

from parlai.core.agents import Agent
from parlai.core.dict import DictionaryAgent
from parlai.core.utils import PaddingUtils
from .modules import RNNModel

import torch
from torch.autograd import Variable
from torch import optim
import torch.nn as nn

from collections import deque

import copy
import os
import math
import random
import re

class LanguageModelAgent(Agent):
    """ Agent which trains an RNN on a language modeling task.

    It is adapted from the language model featured in Pytorch's examples repo
    here: <https://github.com/pytorch/examples/tree/master/word_language_model>.
    """

    @staticmethod
    def dictionary_class():
        return DictionaryAgent

    @staticmethod
    def add_cmdline_args(argparser):
        """Add command-line arguments specifically for this agent."""
        argparser.set_defaults(batch_sort=False)
        LanguageModelAgent.dictionary_class().add_cmdline_args(argparser)
        agent = argparser.add_argument_group('Language Model Arguments')
        agent.add_argument('--init-model', type=str, default=None,
                           help='load dict/features/weights/opts from this file')
        agent.add_argument('-hs', '--hiddensize', type=int, default=200,
                           help='size of the hidden layers')
        agent.add_argument('-esz', '--embeddingsize', type=int, default=200,
                           help='size of the token embeddings')
        agent.add_argument('-nl', '--numlayers', type=int, default=2,
                           help='number of hidden layers')
        agent.add_argument('-dr', '--dropout', type=float, default=0.2,
                           help='dropout rate')
        agent.add_argument('-clip', '--gradient-clip', type=float, default=0.25,
                           help='gradient clipping')
        agent.add_argument('--no-cuda', action='store_true', default=False,
                           help='disable GPUs even if available')
        agent.add_argument('-rnn', '--rnn-class', default='LSTM',
                           help='type of recurrent net (RNN_TANH, RNN_RELU, LSTM, GRU)')
        agent.add_argument('-sl', '--seq-len', type=int, default=35,
                           help='sequence length')
        agent.add_argument('-tied', '--emb-tied', action='store_true',
                           help='tie the word embedding and softmax weights')
        agent.add_argument('-seed', '--random-seed', type=int, default=1111,
                           help='random seed')
        agent.add_argument('--gpu', type=int, default=-1,
                           help='which GPU device to use')
        agent.add_argument('-tr', '--truncate-pred', type=int, default=50,
                           help='truncate predictions')
        agent.add_argument('-rf', '--report-freq', type=float, default=0.1,
                           help='report frequency of prediction during eval')
        agent.add_argument('-pt', '--person-tokens', type=bool, default=True,
                           help='append person1 and person2 tokens to text')
        # learning rate parameters
        agent.add_argument('-lr', '--learningrate', type=float, default=20,
                           help='initial learning rate')
        agent.add_argument('-lrf', '--lr-factor', type=float, default=1.0,
                           help='mutliply learning rate by this factor when the \
                           validation loss does not decrease')
        agent.add_argument('-lrp', '--lr-patience', type=int, default=10,
                           help='wait before decreasing learning rate')
        agent.add_argument('-lrm', '--lr-minimum', type=float, default=0.1,
                           help='minimum learning rate')

    def __init__(self, opt, shared=None):
        """Set up model if shared params not set, otherwise no work to do."""
        super().__init__(opt, shared)
        opt = self.opt  # there is a deepcopy in the init
        self.states = {}
        # check for cuda
        self.use_cuda = not opt.get('no_cuda') and torch.cuda.is_available()
        self.batchsize = opt.get('batchsize', 1)
        self.use_person_tokens = opt.get('person_tokens', True)

        if shared:
            # set up shared properties
            self.dict = shared['dict']

            if 'model' in shared:
                # model is shared during hogwild
                self.model = shared['model']
                self.states = shared['states']

            # get NULL token and END token
            self.NULL_IDX = self.dict[self.dict.null_token]
            self.END_IDX = self.dict[self.dict.end_token]

            if self.use_person_tokens:
                # add person1 and person2 tokens
                self.dict.add_to_dict(self.dict.tokenize("PERSON1"))
                self.dict.add_to_dict(self.dict.tokenize("PERSON2"))

        else:
            # this is not a shared instance of this class, so do full init
            if self.use_cuda:
                print('[ Using CUDA ]')
                torch.cuda.set_device(opt['gpu'])

            # check first for 'init_model' for loading model from file
            if opt.get('init_model') and os.path.isfile(opt['init_model']):
                init_model = opt['init_model']
            # next check for 'model_file'
            elif opt.get('model_file') and os.path.isfile(opt['model_file']):
                init_model = opt['model_file']
            else:
                init_model = None

            if init_model is not None:
                # load model parameters if available
                print('Loading existing model params from ' + init_model)
                new_opt, self.states = self.load(init_model)
                # override model-specific options with stored ones
                opt = self.override_opt(new_opt)

            if opt['dict_file'] is None:
                if init_model is not None and os.path.isfile(init_model + '.dict'):
                    # check first to see if a dictionary exists
                    opt['dict_file'] = init_model + '.dict'
                elif opt.get('model_file'):
                    # otherwise, set default dict-file if it is not set
                    opt['dict_file'] = opt['model_file'] + '.dict'

            # load dictionary and basic tokens & vectors
            self.dict = DictionaryAgent(opt)
            self.id = 'LanguageModel'

            # get NULL token and END token
            self.NULL_IDX = self.dict[self.dict.null_token]
            self.END_IDX = self.dict[self.dict.end_token]

            if self.use_person_tokens:
                # add person1 and person2 tokens
                self.dict.add_to_dict(self.dict.tokenize("PERSON1"))
                self.dict.add_to_dict(self.dict.tokenize("PERSON2"))

            # set model
            self.model = RNNModel(opt, len(self.dict))

            if self.states:
                # set loaded states if applicable
                self.model.load_state_dict(self.states['model'])

            if self.use_cuda:
                self.model.cuda()

        self.next_observe = []
        self.next_batch = []

        self.is_training = True

        if hasattr(self, 'model'):
            # if model was built, do more setup
            self.clip = opt.get('gradient_clip', 0.25)
            # set up criteria
            self.criterion = nn.CrossEntropyLoss(ignore_index=self.NULL_IDX)
            if self.use_cuda:
                # push to cuda
                self.criterion.cuda()
            # set up criterion for eval: we do not want to average over size
            self.eval_criterion = nn.CrossEntropyLoss(ignore_index=self.NULL_IDX, size_average=False)
            if self.use_cuda:
                # push to cuda
                self.eval_criterion.cuda()
            # init hidden state
            self.hidden = self.model.init_hidden(self.batchsize)
            # init tensor of end tokens
            self.ends = torch.LongTensor([self.END_IDX for _ in range(self.batchsize)])
            if self.use_cuda:
                self.ends = self.ends.cuda()
<<<<<<< HEAD
            # set up model and learning rate scheduler parameters
=======
            # set up learning rate parameters
>>>>>>> 9c69c78b
            self.lr = opt['learningrate']
            self.optimizer = torch.optim.SGD(self.model.parameters(), lr=self.lr)
            self.best_val_loss = self.states.get('best_val_loss', None)
            self.lr_factor = opt['lr_factor']
            if self.lr_factor < 1.0:
                self.lr_patience = opt['lr_patience']
                self.lr_min = opt['lr_minimum']
                self.scheduler = torch.optim.lr_scheduler.ReduceLROnPlateau(
                    self.optimizer, factor=self.lr_factor, verbose=True,
                    patience=self.lr_patience, min_lr=self.lr_min)
                # initial step for scheduler if self.best_val_loss is initialized
                if self.best_val_loss is not None:
                    self.scheduler.step(self.best_val_loss)
            else:
                self.scheduler = None

        self.reset()


    def override_opt(self, new_opt):
        """Set overridable opts from loaded opt file.

        Print out each added key and each overriden key.
        Only override args specific to the model.
        """
        model_args = {'hiddensize', 'embeddingsize', 'numlayers', 'dropout',
                      'seq_len', 'emb_tied'}
        for k, v in new_opt.items():
            if k not in model_args:
                # skip non-model args
                continue
            if k not in self.opt:
                print('Adding new option [ {k}: {v} ]'.format(k=k, v=v))
            elif self.opt[k] != v:
                print('Overriding option [ {k}: {old} => {v}]'.format(
                      k=k, old=self.opt[k], v=v))
            self.opt[k] = v
        return self.opt

    def parse(self, text):
        """Convert string to token indices."""
        return self.dict.txt2vec(text)

    def zero_grad(self):
        """Zero out optimizer."""
        self.optimizer.zero_grad()

    def update_params(self):
        """Do one optimization step."""
        torch.nn.utils.clip_grad_norm(self.model.parameters(), self.clip)
        self.optimizer.step()

    def reset(self):
        """Reset observation and episode_done."""
        self.observation = None

    def share(self):
        """Share internal states between parent and child instances."""
        shared = super().share()
        shared['dict'] = self.dict
        shared['NULL_IDX'] = self.NULL_IDX
        shared['END_IDX'] = self.END_IDX
        if self.opt.get('numthreads', 1) > 1:
            shared['model'] = self.model
            self.model.share_memory()
            shared['states'] = self.states
        return shared

    def observe(self, observation):
        """Save observation for act.
        If multiple observations are from the same episode, concatenate them.
        """
        #shallow copy observation (deep copy can be expensive)
        obs = observation.copy()
        seq_len = self.opt['seq_len']
        is_training = True
        if 'labels' not in obs:
            is_training = False

        if is_training:
            if 'text' in obs:
                if self.use_person_tokens:
                    obs['text'] = 'PERSON1 ' + obs['text']
                vec = self.parse(obs['text'])
                vec.append(self.END_IDX)
                self.next_observe += vec
            if 'labels' in obs:
                if self.use_person_tokens:
                    labels = ['PERSON2 ' + label for label in obs['labels'] if label != '']
                    obs['labels'] = tuple(labels)
                vec = self.parse(obs['labels'][0])
                vec.append(self.END_IDX)
                self.next_observe += vec
            if len(self.next_observe) < (seq_len + 1):
                # not enough to return to make a batch
                # we handle this case in vectorize
                # labels indicates that we are training
                self.observation = {'labels': ''}
                return self.observation
            else:
                vecs_to_return = []
                total = len(self.next_observe) // (seq_len + 1)
                for _ in range(total):
                    observe = self.next_observe[:(seq_len + 1)]
                    self.next_observe = self.next_observe[(seq_len + 1):]
                    vecs_to_return.append(observe)
                dict_to_return = {'text': '', 'labels': '', 'text2vec': vecs_to_return}
                self.observation = dict_to_return
                return dict_to_return
        else:
            if 'text' in obs:
                if self.use_person_tokens:
                    obs['text'] = 'PERSON1 ' + obs['text']
            if 'eval_labels' in obs:
                if self.use_person_tokens:
                    eval_labels = ['PERSON2 ' + label for label in obs['eval_labels'] if label != '']
                    obs['eval_labels'] = tuple(eval_labels)
            self.observation = obs
            return obs

    def repackage_hidden(self, h):
        """Wraps hidden states in new Variables, to detach them from their history."""
        if type(h) == Variable:
            return Variable(h.data)
        else:
            return tuple(self.repackage_hidden(v) for v in h)

    def get_target_loss(self, data, hidden, targets, y_lens):
        """Calculates the loss with respect to the targets, token by token,
           where each output token is conditioned on either the input or the
           previous target token.
        """
        loss = 0.0
        bsz = data.size(0)

        # during interactive mode, when no targets exist, we return 0
        if targets is None:
            return loss

        # feed in inputs without end token
        output, hidden = self.model(data.transpose(0,1), hidden)
        self.hidden = self.repackage_hidden(hidden)
        # feed in end tokens
        output, hidden = self.model(Variable(self.ends[:bsz].view(1,bsz)), self.hidden)
        self.hidden = self.repackage_hidden(hidden)
        output_flat = output.view(-1, len(self.dict))
        loss += self.eval_criterion(output_flat, targets.select(1,0).view(-1)).data

        for i in range(1, targets.size(1)):
            output, hidden = self.model(targets.select(1,i-1).view(1, bsz), self.hidden, no_pack=True)
            self.hidden = self.repackage_hidden(hidden)
            output_flat = output.view(-1, len(self.dict))
            loss += self.eval_criterion(output_flat, targets.select(1,i).view(-1)).data

        return loss/float(sum(y_lens))

    def get_predictions(self, data):
        """Generates predictions word by word until we either reach the end token
           or some max length (opt['truncate_pred']).
        """
        token_list = []
        bsz = data.size(0)
        done = [False for _ in range(bsz)]
        total_done = 0
        hidden = self.model.init_hidden(bsz)

        i = 0
        while total_done < bsz and i <= self.opt['truncate_pred']:
            if i == 0:
                # feed in input without end tokens
                output, hidden = self.model(data.transpose(0,1), hidden)
                hidden = self.repackage_hidden(hidden)
                # feed in end tokens
                output, hidden = self.model(Variable(self.ends[:bsz].view(1,bsz)), hidden)
            else:
                output, hidden = self.model(Variable(word_idx.view(1, bsz)), hidden, no_pack=True)
            hidden = self.repackage_hidden(hidden)
            word_weights = output.squeeze().data.exp()
            if bsz > 1:
                value, word_idx = torch.max(word_weights, 1)
            else:
                value, word_idx = torch.max(word_weights, 0)
            # mark end indices for items in batch
            for k in range(word_idx.size(0)):
                if not done[k]:
                    if int(word_idx[k]) == self.END_IDX:
                        done[k] = True
                        total_done += 1
            token_list.append(word_idx.view(bsz, 1))
            i += 1

        if token_list:
            return torch.cat(token_list,1)
        else:
            return None

    def predict(self, data, hidden, targets=None, is_training=True, y_lens=None):
        """Produce a prediction from our model.
        """
        loss_dict = None
        output = None
        predictions = None
        if is_training:
            self.model.train()
            self.zero_grad()
            output, hidden = self.model(data, hidden)
            loss = self.criterion(output.view(-1, len(self.dict)), targets.view(-1))
            loss.backward(retain_graph=True)
            self.update_params()
            loss_dict = {'lmloss': loss.data}
            loss_dict['lmppl'] = math.exp(loss.data)
        else:
            self.model.eval()
            predictions = self.get_predictions(data)
            loss_dict = {}
            bsz = data.size(0)
            if bsz != self.batchsize:
                self.hidden = self.model.init_hidden(bsz)
            loss = self.get_target_loss(data, self.hidden, targets, y_lens)
            loss_dict['loss'] = loss
            loss_dict['ppl'] = math.exp(loss)

        return output, hidden, loss_dict, predictions

    def vectorize(self, observations, seq_len, is_training):
        """Convert a list of observations into input & target tensors."""
        labels = None
        valid_inds = None
        y_lens = None
        if is_training:
            for obs in observations:
                if obs:
                    if 'text2vec' in obs:
                        self.next_batch += obs['text2vec']
            if len(self.next_batch) <= self.batchsize:
                return None, None, None, None, None
            else:
                data_list = []
                targets_list = []
                # total is the number of batches
                total = len(self.next_batch)//self.batchsize
                for i in range(total):
                    batch = self.next_batch[:self.batchsize]
                    self.next_batch = self.next_batch[self.batchsize:]

                    source = torch.LongTensor(batch).t().contiguous()
                    data = Variable(source[:seq_len])
                    targets = Variable(source[1:])

                    if self.use_cuda:
                        data = data.cuda()
                        targets = targets.cuda()

                    data_list.append(data)
                    targets_list.append(targets)
        else:
            # here we get valid examples and pad them with zeros
            xs, ys, labels, valid_inds, _, y_lens = PaddingUtils.pad_text(
                observations, self.dict, self.END_IDX, self.NULL_IDX)
            if self.use_cuda:
                xs = Variable(xs).cuda()
                if ys is not None:
                    ys = Variable(ys).cuda()
            else:
                xs = Variable(xs)
                if ys is not None:
                    ys = Variable(ys)
            data_list = [xs]
            targets_list = [ys]

        return data_list, targets_list, labels, valid_inds, y_lens

    def batch_act(self, observations):
        batch_reply = [{'id': self.getID()} for _ in range(len(observations))]
        if any(['labels' in obs for obs in observations]):
            # if we are starting a new training epoch, reinitialize hidden
            if self.is_training == False:
                self.hidden = self.model.init_hidden(self.batchsize)
            self.is_training = True
            data_list, targets_list, _, _, y_lens = self.vectorize(observations, self.opt['seq_len'], self.is_training)
        else:
            # if we just finished training, reinitialize hidden
            if self.is_training == True:
                self.hidden = self.model.init_hidden(self.batchsize)
                self.is_training = False
            data_list, targets_list, labels, valid_inds, y_lens = self.vectorize(observations, self.opt['seq_len'], self.is_training)

        if data_list is None:
            # not enough data to batch act yet, return empty responses
            return batch_reply

        batch_reply = []
        # during evaluation, len(data_list) is always 1
        # during training, len(dat_list) >= 0: vectorize returns a list containing all batches available at the time it is called
        for i in range(len(data_list)):
            temp_dicts = [{'id': self.getID()} for _ in range(len(observations))]
            output, hidden, loss_dict, predictions = self.predict(data_list[i], self.hidden, targets_list[i], self.is_training, y_lens)
            self.hidden = self.repackage_hidden(hidden)

            if predictions is not None:
                # map predictions back to the right order
                PaddingUtils.map_predictions(
                    predictions, valid_inds, temp_dicts, observations,
                    self.dict, self.END_IDX, report_freq=self.opt['report_freq'])

            if loss_dict is not None:
                if 'metrics' in temp_dicts[0]:
                    for k, v in loss_dict.items():
                        temp_dicts[0]['metrics'][k] = v
                else:
                    temp_dicts[0]['metrics'] = loss_dict

            batch_reply += temp_dicts

        return batch_reply

    def act(self):
        # call batch_act with this batch of one
        return self.batch_act([self.observation])[0]

    def save(self, path=None):
        """Save model parameters if model_file is set."""
        path = self.opt.get('model_file', None) if path is None else path

        if path and hasattr(self, 'model'):
            model = {}
            model['model'] = self.model.state_dict()
            model['opt'] = self.opt
            model['best_val_loss'] = self.best_val_loss

            with open(path, 'wb') as write:
                torch.save(model, write)

    def shutdown(self):
        """Save the state of the model when shutdown."""
        path = self.opt.get('model_file', None)
        if path is not None:
            self.save(path + '.shutdown_state')
        super().shutdown()

    def receive_metrics(self, metrics_dict):
        if 'loss' in metrics_dict and self.scheduler is not None:
            self.scheduler.step(metrics_dict['loss'])

    def load(self, path):
        """Return opt and model states."""
        with open(path, 'rb') as read:
            states = torch.load(read)

        return states['opt'], states<|MERGE_RESOLUTION|>--- conflicted
+++ resolved
@@ -185,11 +185,7 @@
             self.ends = torch.LongTensor([self.END_IDX for _ in range(self.batchsize)])
             if self.use_cuda:
                 self.ends = self.ends.cuda()
-<<<<<<< HEAD
             # set up model and learning rate scheduler parameters
-=======
-            # set up learning rate parameters
->>>>>>> 9c69c78b
             self.lr = opt['learningrate']
             self.optimizer = torch.optim.SGD(self.model.parameters(), lr=self.lr)
             self.best_val_loss = self.states.get('best_val_loss', None)
